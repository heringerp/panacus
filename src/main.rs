--- conflicted
+++ resolved
@@ -192,11 +192,6 @@
     //for i in hist.iter() {
     //    println!("{}", i);
     //}
-<<<<<<< HEAD
-    
-=======
-
->>>>>>> 2ec7c305
     out.flush()?;
     log::info!("done");
     let duration = timer.elapsed();
