/* standard use */
use std::collections::HashMap;
use std::io::{BufWriter, Write};

/* external use */
use base64::{engine::general_purpose, Engine as _};
use handlebars::Handlebars;
use rand::distributions::Alphanumeric;
use rand::{thread_rng, Rng};
use thousands::Separable;
use time::{macros::format_description, OffsetDateTime};

use crate::graph::Info;
/* internal use */
use crate::hist::*;
use crate::util::*;

pub const BOOTSTRAP_COLOR_MODES_JS: &[u8] = include_bytes!("../etc/color-modes.min.js");
pub const BOOTSTRAP_CSS: &[u8] = include_bytes!("../etc/bootstrap.min.css");
pub const BOOTSTRAP_JS: &[u8] = include_bytes!("../etc/bootstrap.bundle.min.js");
pub const CHART_JS: &[u8] = include_bytes!("../etc/chart.js");
pub const CUSTOM_CSS: &[u8] = include_bytes!("../etc/custom.css");
pub const CUSTOM_LIB_JS: &[u8] = include_bytes!("../etc/lib.min.js");
pub const HOOK_AFTER_JS: &[u8] = include_bytes!("../etc/hook_after.min.js");
pub const HTML_TEMPLATE: &[u8] = include_bytes!("../etc/report_template.html");
pub const PANACUS_LOGO: &[u8] = include_bytes!("../etc/panacus-illustration-small.png");
pub const SYMBOLS_SVG: &[u8] = include_bytes!("../etc/symbols.svg");

pub fn populate_constants(vars: &mut HashMap<&str, String>) {
    vars.insert(
        "bootstrap_color_modes_js",
        String::from_utf8_lossy(BOOTSTRAP_COLOR_MODES_JS).into_owned(),
    );
    vars.insert(
        "bootstrap_css",
        String::from_utf8_lossy(BOOTSTRAP_CSS).into_owned(),
    );
    vars.insert(
        "bootstrap_js",
        String::from_utf8_lossy(BOOTSTRAP_JS).into_owned(),
    );
    vars.insert("chart_js", String::from_utf8_lossy(CHART_JS).into_owned());
    vars.insert(
        "custom_css",
        String::from_utf8_lossy(CUSTOM_CSS).into_owned(),
    );
    vars.insert(
        "custom_lib_js",
        String::from_utf8_lossy(CUSTOM_LIB_JS).into_owned(),
    );
    vars.insert(
        "hook_after_js",
        String::from_utf8_lossy(HOOK_AFTER_JS).into_owned(),
    );
    vars.insert(
        "panacus_logo",
        general_purpose::STANDARD_NO_PAD.encode(PANACUS_LOGO),
    );
    vars.insert(
        "symbols_svg",
        String::from_utf8_lossy(SYMBOLS_SVG).into_owned(),
    );
    vars.insert("version", env!("CARGO_PKG_VERSION").to_string());

    let now = OffsetDateTime::now_utc();
    vars.insert(
        "timestamp",
        now.format(&format_description!(
            "[year]-[month]-[day]T[hour]:[minute]:[second]Z"
        ))
        .unwrap(),
    );
}

pub fn generate_hist_tabs(hists: &[Hist]) -> String {
    let reg = Handlebars::new();

    let mut tab_content = String::new();
    let mut tab_navigation = String::new();
    for (i, h) in hists.iter().enumerate() {
        let tab = r##"<div class="tab-pane fade{{#if is_first}} show active{{else}} d-none{{/if}}" id="nav-hist-{{count}}" role="tabpanel" aria-labelledby="nav-hist-{{count}}">
    <div class="d-flex flex-row-reverse">
        <div class="form-check form-switch">
            <input class="form-check-input" type="checkbox" role="switch" id="btn-logscale-plot-hist-{{count}}">
            <label class="form-check-label" for="btn-logscale-plot-hist-{{count}}">log-scale</label>
        </div>
    </div>
    <canvas id="chart-hist-{{count}}"></canvas>
    <div class="d-flex flex-row-reverse">
        <button id="btn-download-table-hist-{{count}}" type="button" class="d-flex align-items-center btn m-1" aria-pressed="false">
            <svg class="bi opacity-50 m-1" width="15" height="15"><use href="#download"></use></svg>
            <svg class="bi opacity-50 m-1" width="15" height="15"><use href="#table"></use></svg>
        </button>
        <button id="btn-download-plot-hist-{{count}}" type="button" class="d-flex align-items-center btn m-1" aria-pressed="false">
            <svg class="bi opacity-50 m-1" width="15" height="15"><use href="#download"></use></svg>
            <svg class="bi opacity-50" width="15" height="15"><use href="#card-image"></use></svg>
        </button>
    </div>
</div>
"##;

        let nav = r##"<button class="nav-link{{#if is_first}} active{{/if}}" id="nav-hist-{{count}}-tab" data-bs-toggle="tab" data-bs-target="#nav-hist-{{count}}" type="button" role="tab" aria-controls="nav-hist-{{count}}" aria-selected="{{is_first}}">{{count}}</button>
"##;

        let mut vars = HashMap::from([("count", format!("{}", h.count))]);
        if i == 0 {
            vars.insert("is_first", String::from("true"));
        }

        tab_content.push_str(&reg.render_template(tab, &vars).unwrap());
        tab_navigation.push_str(&reg.render_template(nav, &vars).unwrap());
    }

    let container = r##"<div class="container">
	<nav>
		<div class="nav nav-tabs" id="nav-tab" role="tablist">
			{{{tab_navigation}}}
		</div>
	</nav>
	{{{tab_content}}}
</div>
"##;

    let vars = HashMap::from([
        ("tab_content", tab_content),
        ("tab_navigation", tab_navigation),
    ]);

    reg.render_template(container, &vars).unwrap()
}

pub fn generate_growth_tabs(growths: &[(CountType, Vec<Vec<f64>>)]) -> String {
    let reg = Handlebars::new();

    let mut tab_content = String::new();
    let mut tab_navigation = String::new();
    for (i, (count, _)) in growths.iter().enumerate() {
        let tab = r##"<div class="tab-pane fade{{#if is_first}} show active{{else}} d-none{{/if}}" id="nav-growth-{{count}}" role="tabpanel" aria-labelledby="nav-growth-{{count}}">
    <div class="d-flex flex-row-reverse">
        <!--this is empty //-->
    </div>
    <canvas id="chart-growth-{{count}}"></canvas>
    <div class="d-flex flex-row-reverse">
        <button id="btn-download-table-growth-{{count}}" type="button" class="d-flex align-items-center btn m-1" aria-pressed="false">
            <svg class="bi opacity-50 m-1" width="15" height="15"><use href="#download"></use></svg>
            <svg class="bi opacity-50 m-1" width="15" height="15"><use href="#table"></use></svg>
        </button>
        <button id="btn-download-plot-growth-{{count}}" type="button" class="d-flex align-items-center btn m-1" aria-pressed="false">
            <svg class="bi opacity-50 m-1" width="15" height="15"><use href="#download"></use></svg>
            <svg class="bi opacity-50 m-1" width="15" height="15"><use href="#card-image"></use></svg>
        </button>
    </div>
</div>
"##;

        let nav = r##"<button class="nav-link{{#if is_first}} active{{/if}}" id="nav-growth-{{count}}-tab" data-bs-toggle="tab" data-bs-target="#nav-growth-{{count}}" type="button" role="tab" aria-controls="nav-growth-{{count}}" aria-selected="{{is_first}}">{{count}}</button>
"##;

        let mut vars = HashMap::from([("count", format!("{}", count))]);
        if i == 0 {
            vars.insert("is_first", String::from("true"));
        }

        tab_content.push_str(&reg.render_template(tab, &vars).unwrap());
        tab_navigation.push_str(&reg.render_template(nav, &vars).unwrap());
    }

    let container = r##"<div class="container p-5">
	<nav>
		<div class="nav nav-tabs" id="nav-tab" role="tablist">
			{{{tab_navigation}}}
		</div>
	</nav>
	{{{tab_content}}}
</div>
"##;

    let vars = HashMap::from([
        ("tab_content", tab_content),
        ("tab_navigation", tab_navigation),
    ]);

    reg.render_template(container, &vars).unwrap()
}

pub fn generate_info_tabs(info: Info) -> String {
    let reg = Handlebars::new();

    let mut tab_content = String::new();
    let mut tab_navigation = String::new();
    tab_navigation.push_str(r##"<button class="nav-link active" id="nav-info-1-tab" data-bs-toggle="tab" data-bs-target="#nav-info-1" type="button" role="tab" aria-controls="nav-info-1" aria-selected="true">graph</button>"##);
    tab_navigation.push_str(r##"<button class="nav-link" id="nav-info-2-tab" data-bs-toggle="tab" data-bs-target="#nav-info-2" type="button" role="tab" aria-controls="nav-info-2" aria-selected="false">node</button>"##);
    tab_navigation.push_str(r##"<button class="nav-link" id="nav-info-3-tab" data-bs-toggle="tab" data-bs-target="#nav-info-3" type="button" role="tab" aria-controls="nav-info-3" aria-selected="false">path</button>"##);
    tab_navigation.push_str(r##"<button class="nav-link" id="nav-info-4-tab" data-bs-toggle="tab" data-bs-target="#nav-info-4" type="button" role="tab" aria-controls="nav-info-4" aria-selected="false">groups</button>"##);

    let graph_info = r##"<div class="tab-pane fade{{#if is_first}} show active{{else}} d-none{{/if}}" id="nav-info-1" role="tabpanel" aria-labelledby="nav-info-1">
        <br/>
<table class="table table-striped table-hover">
  <thead>
    <tr>
      <th scope="col">category</th>
      <th scope="col">countable</th>
      <th scope="col">value</th>
    </tr>
  </thead>
  <tbody class="table-group-divider">
    <tr>
      <td>total</td>
      <td>node</td>
      <td>{{{node_count}}}</td>
    </tr>
    <tr>
      <td></td>
      <td>bp</td>
      <td>{{{basepairs}}}</td>
    </tr>
    <tr>
      <td></td>
      <td>edge</td>
      <td>{{{edge_count}}}</td>
    </tr>
    <tr>
      <td></td>
      <td>path</td>
      <td>{{{no_paths}}}</td>
    </tr>
    <tr>
      <td></td>
      <td>group</td>
      <td>{{{no_groups}}}</td>
    </tr>
    <tr>
      <td></td>
      <td>0-degree node</td>
      <td>{{{number_0_degree}}}</td>
    </tr>
    <tr>
      <td></td>
      <td>component</td>
      <td>{{{components}}}</td>
    </tr>
    <tr>
      <td>largest</td>
      <td>component</td>
      <td>{{{largest_component}}}</td>
    </tr>
    <tr>
      <td>smallest</td>
      <td>component</td>
      <td>{{{smallest_component}}}</td>
    </tr>
    <tr>
      <td>median</td>
      <td>component</td>
      <td>{{{median_component}}}</td>
    </tr>
  </tbody>
</table>
<br/>
    <div class="d-flex flex-row-reverse">
        <button id="btn-download-table-info-graph" type="button" class="d-flex align-items-center btn m-1" aria-pressed="false">
            <svg class="bi opacity-50 m-1" width="15" height="15"><use href="#download"></use></svg>
            <svg class="bi opacity-50 m-1" width="15" height="15"><use href="#table"></use></svg>
        </button>
    </div>
</div>
"##;
    let graph_vars = HashMap::from([
        ("node_count", info.graph_info.node_count.separate_with_commas()),
        ("basepairs", info.graph_info.basepairs.separate_with_commas()),
        ("edge_count", info.graph_info.edge_count.separate_with_commas()),
        ("no_paths", info.path_info.no_paths.separate_with_commas()),
        ("no_groups", info.graph_info.group_count.separate_with_commas()),
        ("components", info.graph_info.connected_components.separate_with_commas()),
        ("largest_component", info.graph_info.largest_component.separate_with_commas()),
        ("smallest_component", info.graph_info.smallest_component.separate_with_commas()),
        ("median_component", info.graph_info.median_component.separate_with_commas()),
        (
            "number_0_degree",
            info.graph_info.number_0_degree.separate_with_commas(),
        ),
        ("is_first", String::from("true")),
    ]);
    tab_content.push_str(&reg.render_template(graph_info, &graph_vars).unwrap());

    let node_info = r##"<div class="tab-pane fade{{#if is_first}} show active{{else}} d-none{{/if}}" id="nav-info-2" role="tabpanel" aria-labelledby="nav-info-2">
    </br>
<table class="table table-striped table-hover">
  <thead>
    <tr>
      <th scope="col">category</th>
      <th scope="col">countable</th>
      <th scope="col">value</th>
    </tr>
  </thead>
  <tbody class="table-group-divider">
    <tr>
      <td>average</td>
      <td>bp</td>
      <td>{{{average_node}}}</td>
    </tr>
    <tr>
      <td></td>
      <td>degree</td>
      <td>{{{average_degree}}}</td>
    </tr>
    <tr>
      <td>longest</td>
      <td>bp</td>
      <td>{{{largest_node}}}</td>
    </tr>
    <tr>
      <td>shortest</td>
      <td>bp</td>
      <td>{{{shortest_node}}}</td>
    </tr>
    <tr>
      <td>median</td>
      <td>bp</td>
      <td>{{{median_node}}}</td>
    </tr>
    <tr>
      <td>N50 node</td>
      <td>bp</td>
      <td>{{{n50_node}}}</td>
    </tr>
    <tr>
      <td>max</td>
      <td>degree</td>
      <td>{{{max_degree}}}</td>
    </tr>
    <tr>
      <td>min</td>
      <td>degree</td>
      <td>{{{min_degree}}}</td>
    </tr>
  </tbody>
</table>
<br/>
    <div class="d-flex flex-row-reverse">
        <button id="btn-download-table-info-node" type="button" class="d-flex align-items-center btn m-1" aria-pressed="false">
            <svg class="bi opacity-50 m-1" width="15" height="15"><use href="#download"></use></svg>
            <svg class="bi opacity-50 m-1" width="15" height="15"><use href="#table"></use></svg>
        </button>
    </div>
</div>
"##;
    let node_vars = HashMap::from([
        (
            "average_degree",
            info.graph_info.average_degree.separate_with_commas(),
        ),
        ("max_degree", info.graph_info.max_degree.separate_with_commas()),
        ("min_degree", info.graph_info.min_degree.separate_with_commas()),
        ("largest_node", info.graph_info.largest_node.separate_with_commas()),
        (
            "shortest_node",
            info.graph_info.shortest_node.separate_with_commas(),
        ),
        ("average_node", info.graph_info.average_node.separate_with_commas()),
        ("median_node", info.graph_info.median_node.separate_with_commas()),
        ("n50_node", info.graph_info.n50_node.separate_with_commas()),
    ]);
    tab_content.push_str(&reg.render_template(node_info, &node_vars).unwrap());

    let path_info = r##"<div class="tab-pane fade{{#if is_first}} show active{{else}} d-none{{/if}}" id="nav-info-3" role="tabpanel" aria-labelledby="nav-info-3">
    </br>
<table class="table table-striped table-hover">
  <thead>
    <tr>
      <th scope="col">category</th>
      <th scope="col">countable</th>
      <th scope="col">value</th>
    </tr>
  </thead>
  <tbody class="table-group-divider">
    <tr>
      <td>average</td>
      <td>bp</td>
      <td>{{{average_path_bp}}}</td>
    </tr>
    <tr>
      <td></td>
      <td>node</td>
      <td>{{{average_path}}}</td>
    </tr>
    <tr>
      <td>longest</td>
      <td>bp</td>
      <td>{{{longest_path_bp}}}</td>
    </tr>
    <tr>
      <td></td>
      <td>node</td>
      <td>{{{longest_path}}}</td>
    </tr>
    <tr>
      <td>shortest</td>
      <td>bp</td>
      <td>{{{shortest_path_bp}}}</td>
    </tr>
    <tr>
      <td></td>
      <td>node</td>
      <td>{{{shortest_path}}}</td>
    </tr>
  </tbody>
</table>
<br/>
    <div class="d-flex flex-row-reverse">
        <button id="btn-download-table-info-path" type="button" class="d-flex align-items-center btn m-1" aria-pressed="false">
            <svg class="bi opacity-50 m-1" width="15" height="15"><use href="#download"></use></svg>
            <svg class="bi opacity-50 m-1" width="15" height="15"><use href="#table"></use></svg>
        </button>
    </div>
</div>
"##;
    let path_vars = HashMap::from([
        ("longest_path", info.path_info.node_len.longest.separate_with_commas()),
        (
            "shortest_path",
            info.path_info.node_len.shortest.separate_with_commas(),
        ),
        ("average_path", info.path_info.node_len.average.separate_with_commas()),
        ("longest_path_bp", info.path_info.bp_len.longest.separate_with_commas()),
        (
            "shortest_path_bp",
            info.path_info.bp_len.shortest.separate_with_commas(),
        ),
        ("average_path_bp", info.path_info.bp_len.average.separate_with_commas()),
    ]);
    tab_content.push_str(&reg.render_template(path_info, &path_vars).unwrap());

    let group_info = r##"<div class="tab-pane fade{{#if is_first}} show active{{else}} d-none{{/if}}" id="nav-info-4" role="tabpanel" aria-labelledby="nav-info-4">
    </br>
    <canvas id="chart-groups-node"></canvas>
    <br/>
    <div class="d-flex flex-row-reverse">
        <button id="btn-download-plot-group-node" type="button" class="d-flex align-items-center btn m-1" aria-pressed="false">
            <svg class="bi opacity-50 m-1" width="15" height="15"><use href="#download"></use></svg>
            <svg class="bi opacity-50 m-1" width="15" height="15"><use href="#card-image"></use></svg>
        </button>
    </div>
<br/>
    <canvas id="chart-groups-bp"></canvas>
<br/>
    <div class="d-flex flex-row-reverse">
        <button id="btn-download-table-info-group" type="button" class="d-flex align-items-center btn m-1" aria-pressed="false">
            <svg class="bi opacity-50 m-1" width="15" height="15"><use href="#download"></use></svg>
            <svg class="bi opacity-50 m-1" width="15" height="15"><use href="#table"></use></svg>
        </button>
        <button id="btn-download-plot-group-bp" type="button" class="d-flex align-items-center btn m-1" aria-pressed="false">
            <svg class="bi opacity-50 m-1" width="15" height="15"><use href="#download"></use></svg>
            <svg class="bi opacity-50 m-1" width="15" height="15"><use href="#card-image"></use></svg>
        </button>
    </div>
</div>
"##;
    let group_vars = HashMap::from([
        ("groups", match info.group_info {
            Some(group_info) => {
                group_info.groups.iter().map(|(k, v)| {
                    HashMap::from([
                        ("name", format!("{}", k)),
                        ("node_len", format!("{}", v.0)),
                        ("bp_len", format!("{}", v.1))
                ])}).collect::<Vec<_>>()
            }
            None => Vec::new(),
        }),
    ]);
    tab_content.push_str(&reg.render_template(&group_info, &group_vars).unwrap());

    let container = r##"<div class="container p-5">
	<nav>
		<div class="nav nav-tabs" id="nav-tab" role="tablist">
			{{{tab_navigation}}}
		</div>
	</nav>
	{{{tab_content}}}
</div>
"##;

    let vars = HashMap::from([
        ("tab_content", tab_content),
        ("tab_navigation", tab_navigation),
    ]);

    reg.render_template(container, &vars).unwrap()
}

pub fn write_html<W: Write>(
    vars: &HashMap<&str, String>,
    out: &mut BufWriter<W>,
) -> Result<(), std::io::Error> {
    let reg = Handlebars::new();
    let html = String::from_utf8_lossy(HTML_TEMPLATE);
    out.write(reg.render_template(&html, vars).unwrap().as_bytes())
        .map(|_| ())
}

pub fn write_hist_html<W: Write>(
    hists: &[Hist],
    fname: &str,
    info: Option<Info>,
    out: &mut BufWriter<W>,
) -> Result<(), std::io::Error> {
    let mut vars: HashMap<&str, String> = HashMap::default();

    let content = r##"
<div class="d-flex align-items-start">
	<div class="nav flex-column nav-pills me-3" id="v-pills-tab" role="tablist" aria-orientation="vertical">
    	<button class="nav-link text-nowrap active" id="v-pills-hist-tab" data-bs-toggle="pill" data-bs-target="#v-pills-hist" type="button" role="tab" aria-controls="v-pills-hist" aria-selected="true">coverage histogram</button>
        <button class="nav-link text-nowrap" id="v-pills-info-tab" data-bs-toggle="pill" data-bs-target="#v-pills-info" type="button" role="tab" aria-controls="v-pills-info" aria-selected="false">pangenome info</button>
 	</div>
  	<div class="tab-content w-100" id="v-pills-tabContent">
		<div class="tab-pane fade show active" id="v-pills-hist" role="tabpanel" aria-labelledby="v-pills-hist-tab">
{{{hist_content}}}
		</div>
		<div class="tab-pane fade" id="v-pills-info" role="tabpanel" aria-labelledby="v-pills-info-tab">
{{{info_content}}}
		</div>
  </div>
</div>
"##;

    let mut js_objects = String::from("const hists = [\n");
    for (i, h) in hists.iter().enumerate() {
        if i > 0 {
            js_objects.push_str(",\n");
        }
        js_objects.push_str(&format!(
            "new Hist('{}', {:?}, {:?})",
            h.count,
            (0..h.coverage.len()).collect::<Vec<usize>>(),
            h.coverage
        ));
    }
    js_objects.push_str("];\n\nconst growths = [];\n");
    js_objects.push_str("const fname = '");
    js_objects.push_str(fname);
    js_objects.push_str("';\n");
    js_objects.push_str("const info = `");
    let info_text = match info {
        Some(ref s) => s.to_string(),
        _ => "".to_string(),
    };
    js_objects.push_str(info_text.as_str());
    js_objects.push_str("`;\n");

    if let Some(info_obj) = &info {
        let info_object = get_info_js_object(&info_obj);
        js_objects.push_str(&info_object[..]);
    }

    let reg = Handlebars::new();
    vars.insert("fname", fname.to_string());
    vars.insert("data_hook", js_objects);
    vars.insert(
        "content",
        reg.render_template(
            content,
            &HashMap::from([
                ("hist_content", generate_hist_tabs(hists)),
                ("info_content", generate_info_tabs(info.unwrap())),
            ]),
        )
        .unwrap(),
    );

    populate_constants(&mut vars);
    write_html(&vars, out)
}

fn bin_values(list: &Vec<u32>) -> (Vec<String>, Vec<usize>) {
    if list.is_empty() {
        return (Vec::new(), Vec::new());
    }
    let n_bins = 50;
    let max = *list.iter().max().unwrap();
    let min = *list.iter().min().unwrap();
    let bin_size = ((max - min) as f32 / n_bins as f32).round();
    let bins: Vec<_> = (min..max).step_by(bin_size as usize)
        .zip((min+(bin_size as u32)..max+1).step_by(bin_size as usize)).collect();
    let values = bins.iter().map(|(s, e)| list.iter().filter(|a| **a >= *s && **a < *e).count()).collect::<Vec<_>>();
    let bin_names = bins.iter().map(|(s, e)| format!("{}-{}", s, e)).collect::<Vec<_>>();
    (bin_names, values)
}

fn get_info_js_object(info: &Info) -> String {
    let mut js_objects = String::new();

    js_objects.push_str("const groups = [\n");
    let nodes = info.group_info.as_ref().unwrap().groups.values().map(|x| x.0).collect::<Vec<_>>();
    let bps = info.group_info.as_ref().unwrap().groups.values().map(|x| x.1).collect::<Vec<_>>();

    if nodes.len() >= 100 {
        let binned_nodes = bin_values(&nodes);
        let binned_bps = bin_values(&bps);
        js_objects.push_str(&format!(
            "new Group('node', {:?}, {:?}, true)",
            binned_nodes.0,
            binned_nodes.1,
        ));
        js_objects.push_str(",\n");
        js_objects.push_str(&format!(
            "new Group('bp', {:?}, {:?}, true)",
            binned_bps.0,
            binned_bps.1,
        ));
    } else {
        let group_names = info.group_info.as_ref().unwrap().groups.keys().collect::<Vec<_>>();
        js_objects.push_str(&format!(
            "new Group('node', {:?}, {:?}, false)",
            group_names,
            nodes,
        ));
        js_objects.push_str(",\n");
        js_objects.push_str(&format!(
            "new Group('bp', {:?}, {:?}, false)",
            group_names,
            bps,
        ));
    }
    js_objects.push_str("];\n");
    js_objects
}

pub fn write_info_html<W: Write>(
    fname: &str,
    info: Info,
    out: &mut BufWriter<W>,
) -> Result<(), std::io::Error> {
    let mut vars: HashMap<&str, String> = HashMap::default();

    let content = r##"
<div class="d-flex align-items-start">
	<div class="nav flex-column nav-pills me-3" id="v-pills-tab" role="tablist" aria-orientation="vertical">
        <button class="nav-link text-nowrap active" id="v-pills-info-tab" data-bs-toggle="pill" data-bs-target="#v-pills-info" type="button" role="tab" aria-controls="v-pills-info" aria-selected="true">pangenome info</button>
 	</div>
  	<div class="tab-connologies to provide
instantly aggregated statistical or similarity measures, humans otent w-100" id="v-pills-tabContent">
		<div class="tab-pane fade show active" id="v-pills-info" role="tabpanel" aria-labelledby="v-pills-info-tab">
{{{info_content}}}
		</div>
  </div>
</div>
"##;

    let mut js_objects = String::from("const hists = [");
    js_objects.push_str("];\n\nconst growths = [];\n");
    js_objects.push_str("const fname = '");
    js_objects.push_str(fname);
    js_objects.push_str("';\n");
    js_objects.push_str("const info = `");
    let info_text = info.to_string();
    js_objects.push_str(info_text.as_str());
    js_objects.push_str("`;\n");

    let info_object = get_info_js_object(&info);
    js_objects.push_str(&info_object[..]);
    eprintln!("JS: {}", js_objects);

    let reg = Handlebars::new();
    vars.insert("fname", fname.to_string());
    vars.insert("data_hook", js_objects);
    vars.insert(
        "content",
        reg.render_template(
<<<<<<< HEAD
            content,
            &HashMap::from([("stats_content", generate_stats_tabs(stats))]),
=======
            &content,
            &HashMap::from([("info_content", generate_info_tabs(info))]),
>>>>>>> 8f10e89b
        )
        .unwrap(),
    );

    populate_constants(&mut vars);
    write_html(&vars, out)
}

pub fn write_histgrowth_html<W: Write>(
    hists: &Option<Vec<Hist>>,
    growths: &[(CountType, Vec<Vec<f64>>)],
    hist_aux: &HistAuxilliary,
    fname: &str,
    ordered_names: Option<&Vec<String>>,
    info: Option<Info>,
    out: &mut BufWriter<W>,
) -> Result<(), std::io::Error> {
    let mut vars: HashMap<&str, String> = HashMap::default();

    let content = r##"
<div class="d-flex align-items-start">
	<div class="nav flex-column nav-pills me-3" id="v-pills-tab" role="tablist" aria-orientation="vertical">
{{{nav}}}
 	</div>
  	<div class="tab-content w-100" id="v-pills-tabContent">{{#if hist_content}}
        <div class="tab-pane fade show active" id="v-pills-hist" role="tabpanel" aria-labelledby="v-pills-hist-tab">
{{{hist_content}}}
		</div>{{/if}}
		<div class="tab-pane fade{{#unless hist_content}} show active{{/unless}}" id="v-pills-growth" role="tabpanel" aria-labelledby="v-pills-growth-tab">
{{{growth_content}}}
		</div>
		<div class="tab-pane fade" id="v-pills-info" role="tabpanel" aria-labelledby="v-pills-info-tab">
{{{info_content}}}
		</div>
  </div>
</div>
"##;

    let mut nav = String::new();
    if hists.is_some() {
        nav.push_str(r##"<button class="nav-link text-nowrap active" id="v-pills-hist-tab" data-bs-toggle="pill" data-bs-target="#v-pills-hist" type="button" role="tab" aria-controls="v-pills-hist" aria-selected="true">coverage histogram</button>"##);
    }
    nav.push_str(&format!(r##"<button class="nav-link text-nowrap{}" id="v-pills-growth-tab" data-bs-toggle="pill" data-bs-target="#v-pills-growth" type="button" role="tab" aria-controls="v-pills-growth" aria-selected="true">{}pangenome growth</button>"##, if hists.is_some() { "" } else { " active"}, if ordered_names.is_some() { "ordered " } else {""} ));
    if info.is_some() {
        nav.push_str(r##"<button class="nav-link text-nowrap" id="v-pills-info-tab" data-bs-toggle="pill" data-bs-target="#v-pills-info" type="button" role="tab" aria-controls="v-pills-info" aria-selected="false">pangenome info</button>"##);
    }

    let mut js_objects = String::from("");
    js_objects.push_str("const hists = [\n");
    if let Some(hs) = hists {
        for (i, h) in hs.iter().enumerate() {
            if i > 0 {
                js_objects.push_str(",\n");
            }
            match ordered_names {
                Some(names) => js_objects.push_str(&format!(
                    "new Hist('{}', {:?}, {:?})",
                    h.count, names, h.coverage
                )),
                None => js_objects.push_str(&format!(
                    "new Hist('{}', {:?}, {:?})",
                    h.count,
                    (0..h.coverage.len()).collect::<Vec<usize>>(),
                    h.coverage
                )),
            }
        }
    }
    js_objects.push_str("];\n\n");
    js_objects.push_str("const growths = [\n");

    for (i, (count, columns)) in growths.iter().enumerate() {
        if i > 0 {
            js_objects.push_str(",\n");
        }
        match ordered_names {
            Some(names) => js_objects.push_str(&format!(
                "new Growth('{}', {:?}, [{}], [{}], {:?})",
                count,
                names,
                &hist_aux
                    .coverage
                    .iter()
                    .map(|x| x.get_string())
                    .collect::<Vec<String>>()
                    .join(", "),
                &hist_aux
                    .quorum
                    .iter()
                    .map(|x| x.get_string())
                    .collect::<Vec<String>>()
                    .join(", "),
                &columns
                    .iter()
                    .map(|col| col[1..]
                        .iter()
                        .map(|x| x.floor() as usize)
                        .collect::<Vec<usize>>())
                    .collect::<Vec<Vec<usize>>>()
            )),
            None => js_objects.push_str(&format!(
                "new Growth('{}', {:?}, [{}], [{}], {:?})",
                count,
                (1..columns[0].len()).collect::<Vec<usize>>(),
                &hist_aux
                    .coverage
                    .iter()
                    .map(|x| x.get_string())
                    .collect::<Vec<String>>()
                    .join(", "),
                &hist_aux
                    .quorum
                    .iter()
                    .map(|x| x.get_string())
                    .collect::<Vec<String>>()
                    .join(", "),
                &columns
                    .iter()
                    .map(|col| col[1..]
                        .iter()
                        .map(|x| x.floor() as usize)
                        .collect::<Vec<usize>>())
                    .collect::<Vec<Vec<usize>>>()
            )),
        }
    }
    js_objects.push_str("];\n\nconst fname = '");
    js_objects.push_str(fname);
    js_objects.push_str("';\n");
    js_objects.push_str("const info = `");
    let info_text = match info {
        Some(ref s) => s.to_string(),
        _ => "".to_string(),
    };
    js_objects.push_str(info_text.as_str());
    js_objects.push_str("`;\n");

    if let Some(info_obj) = &info {
        let info_object = get_info_js_object(&info_obj);
        js_objects.push_str(&info_object[..]);
    }

    eprintln!("{}", js_objects);

    let reg = Handlebars::new();
    let mut prevars = HashMap::from([
        ("nav", nav),
        ("growth_content", generate_growth_tabs(growths)),
    ]);
    if let Some(hs) = hists {
        prevars.insert("hist_content", generate_hist_tabs(hs));
    }
    if let Some(st) = info {
        prevars.insert("info_content", generate_info_tabs(st));
    }

    vars.insert("fname", fname.to_string());
    vars.insert("data_hook", js_objects);
    vars.insert("content", reg.render_template(content, &prevars).unwrap());

    populate_constants(&mut vars);
    write_html(&vars, out)
}<|MERGE_RESOLUTION|>--- conflicted
+++ resolved
@@ -667,13 +667,8 @@
     vars.insert(
         "content",
         reg.render_template(
-<<<<<<< HEAD
-            content,
-            &HashMap::from([("stats_content", generate_stats_tabs(stats))]),
-=======
             &content,
             &HashMap::from([("info_content", generate_info_tabs(info))]),
->>>>>>> 8f10e89b
         )
         .unwrap(),
     );
