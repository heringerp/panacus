/* standard use */
use std::fmt;
use std::hash::{Hash, Hasher};
use std::str::{self, FromStr};

/* crate use */
use rustc_hash::{FxHashMap, FxHashSet};
use std::collections::HashMap;
//use rayon::prelude::*;
//use rayon::par_iter::{IntoParallelIterator, ParallelIterator};
use rayon::iter::{IntoParallelIterator, ParallelIterator};

pub mod io;

const SIZE_T: usize = 1024;
struct Wrap<T>(*mut T);
unsafe impl Sync for Wrap<Vec<u32>> {}
unsafe impl Sync for Wrap<Vec<usize>> {}
unsafe impl Sync for Wrap<[Vec<u32>; SIZE_T]> {}

#[derive(Debug, Clone, Copy, PartialEq)]
pub enum CoverageThreshold {
    Relative(f64),
    Absolute(usize),
}

impl fmt::Display for CoverageThreshold {
    fn fmt(&self, formatter: &mut fmt::Formatter) -> fmt::Result {
        match self {
            CoverageThreshold::Relative(c) => write!(formatter, "{}R", c)?,
            CoverageThreshold::Absolute(c) => write!(formatter, "{}A", c)?,
        }
        Ok(())
    }
}

#[derive(Debug, Clone, PartialEq, PartialOrd, Eq, Ord)]
pub struct Node {
    id: String,
    len: u32,
}

#[derive(Debug, Clone, Copy, PartialEq, PartialOrd, Hash, Eq, Ord)]
pub struct Edge {
    uid: usize,
    u_is_reverse: bool,
    vid: usize,
    v_is_reverse: bool,
}

pub struct Prep {
    pub path_segments: Vec<PathSegment>,
    pub node2id: HashMap<Vec<u8>, u32>,
}

pub struct NodeTable {
    pub T: [Vec<u32>; SIZE_T],
    pub ts: [Vec<u32>; SIZE_T],
}

impl NodeTable {
    pub fn new(num_walks_paths: usize) -> Self {
        Self {
            T: [(); SIZE_T].map(|_| vec![]),
            ts: [(); SIZE_T].map(|_| vec![0; num_walks_paths + 1]),
        }
    }
}

#[derive(Debug, Clone, PartialEq, PartialOrd, Hash, Eq, Ord)]
pub struct PathSegment {
    sample: String,
    haplotype: Option<String>,
    seqid: Option<String>,
    start: Option<usize>,
    end: Option<usize>,
}

impl PathSegment {
    pub fn new(
        sample: String,
        haplotype: String,
        seqid: String,
        start: Option<usize>,
        end: Option<usize>,
    ) -> Self {
        PathSegment {
            sample: sample,
            haplotype: Some(haplotype),
            seqid: Some(seqid),
            start: start,
            end: end,
        }
    }

    pub fn from_str(s: &str) -> Self {
        let mut res = PathSegment {
            sample: s.to_string(),
            haplotype: None,
            seqid: None,
            start: None,
            end: None,
        };

        let segments = s.split('#').collect::<Vec<&str>>();
        match segments.len() {
            3 => {
                res.sample = segments[0].to_string();
                res.haplotype = Some(segments[1].to_string());
                let seq_coords = segments[2].split(':').collect::<Vec<&str>>();
                res.seqid = Some(seq_coords[0].to_string());
                if seq_coords.len() == 2 {
                    let start_end = seq_coords[1].split('-').collect::<Vec<&str>>();
                    res.start = usize::from_str(start_end[0]).ok();
                    res.end = usize::from_str(start_end[1]).ok();
                } else {
                    assert!(
                        seq_coords.len() == 1,
                        r"unknown format, expected string of kind \w#\w(#\w)?:\d-\d, but got {}",
                        &s
                    );
                }
            }
            2 => {
                res.sample = segments[0].to_string();
                let seq_coords = segments[1].split(':').collect::<Vec<&str>>();
                res.seqid = Some(seq_coords[0].to_string());
                if seq_coords.len() == 2 {
                    let start_end = seq_coords[1].split('-').collect::<Vec<&str>>();
                    res.start = usize::from_str(start_end[0]).ok();
                    res.end = usize::from_str(start_end[1]).ok();
                } else {
                    assert!(
                        seq_coords.len() == 1,
                        r"unknown format, expected string of kind \w#\w(#\w)?:\d-\d, but got {}",
                        &s
                    );
                }
            }
            1 => {
                res.sample = segments[0].to_string();
            }
            _ => (),
        }
        res
    }

    pub fn id(&self) -> String {
        if self.haplotype.is_some() {
            format!(
                "{}#{}{}",
                self.sample,
                self.haplotype.as_ref().unwrap(),
                if self.seqid.is_some() {
                    "#".to_owned() + self.seqid.as_ref().unwrap().as_str()
                } else {
                    "".to_string()
                }
            )
        } else if self.seqid.is_some() {
            format!("{}#{}", self.sample, self.seqid.as_ref().unwrap().as_str())
        } else {
            self.sample.clone()
        }
    }

    pub fn coords(&self) -> Option<(usize, usize)> {
        if self.start.is_some() {
            Some((self.start.unwrap(), self.end.unwrap()))
        } else {
            None
        }
    }
}

impl fmt::Display for PathSegment {
    fn fmt(&self, formatter: &mut fmt::Formatter) -> fmt::Result {
        if let Some((start, end)) = self.coords() {
            write!(formatter, "{}:{}-{}", self.id(), start, end)?;
        } else {
            write!(formatter, "{}", self.id())?;
        }
        Ok(())
    }
}

//impl Hash for PathSegment {
//    fn hash<H: Hasher>(&self, state: &mut H) {
//        format!(
//                "{}#{}#{}:{}-{}",
//                self.sample,
//                if let Some(hapid) = &self.haplotype {
//                    hapid.as_str()
//                } else {
//                    "*"
//                },
//                if let Some(seqid) = &self.seqid {
//                    seqid.as_str()
//                } else {
//                    "*"
//                },
//                if let Some(start) = &self.start {
//                    start.to_string()
//                } else {
//                    "*".to_string()
//                },
//                if let Some(end) = &self.end {
//                    end.to_string()
//                } else {
//                    "*".to_string()
//                }
//            ).hash(state);
//    }
//}

impl Node {
    pub fn new(id: String, len: u32) -> Self {
        Self { id: id, len: len }
    }

    pub fn id(self) -> String {
        self.id
    }

    pub fn len(self) -> u32 {
        self.len
    }
}

impl Hash for Node {
    fn hash<H: Hasher>(&self, state: &mut H) {
        self.id.hash(state);
    }
}

impl Edge {
    #[inline]
    pub fn new(id1: usize, is_reverse1: bool, id2: usize, is_reverse2: bool) -> Self {
        let (uid, u_is_reverse, vid, v_is_reverse) =
            Edge::canonize(id1, is_reverse1, id2, is_reverse2);
        Self {
            uid,
            u_is_reverse,
            vid,
            v_is_reverse,
        }
    }

    #[inline]
    fn canonize(
        id1: usize,
        is_reverse1: bool,
        id2: usize,
        is_reverse2: bool,
    ) -> (usize, bool, usize, bool) {
        if (is_reverse1 && is_reverse2) || (is_reverse1 != is_reverse2 && id1 > id2) {
            (id2, !is_reverse2, id1, !is_reverse1)
        } else {
            (id1, is_reverse1, id2, is_reverse2)
        }
    }

    pub fn uid(self) -> usize {
        self.uid
    }

    pub fn u_is_reverse(self) -> bool {
        self.u_is_reverse
    }

    pub fn vid(self) -> usize {
        self.vid
    }

    pub fn v_is_reverse(self) -> bool {
        self.v_is_reverse
    }
}

#[derive(Debug, Clone)]
pub struct Abacus<T> {
    pub countable: Vec<T>,
    pub path_segs: Vec<PathSegment>,
}


impl Abacus<u32> {
    pub fn from_gfa<R: std::io::Read>(data: &mut std::io::BufReader<R>, prep: Prep) -> Self {
        log::info!("parsing path + walk sequences");
        let node_table = io::parse_gfa_nodecount(data, &prep);
        log::info!("counting abacus entries..");
        let mut countable: Vec<u32> = vec![0; prep.node2id.len()];
        let mut last: Vec<usize> = vec![0; prep.node2id.len()];
        let mut order_path: Vec<usize> = vec![0; prep.path_segments.len()];
        // Dummy order
        for i in 0..order_path.len() {
            order_path[i] = i;
        }

        for path_id in order_path {
            Abacus::count_nodes(&mut countable, &mut last, &node_table, path_id);
        }

        Abacus {
            countable: countable,
            path_segs: prep.path_segments.clone(),
        }
    }

<<<<<<< HEAD
    pub fn count_nodes(
        countable: &mut Vec<u32>, 
        last: &mut Vec<usize>, 
        node_table: &NodeTable, 
        path_id: usize)
    {
=======
    //pub fn add_count(
    //    i: usize,
    //    path_id: usize,
    //    countable: &mut Vec<u32>,
    //    last: &mut Vec<usize>,
    //    node_table: &NodeTable)
    //{
    //    let start = node_table.ts[i][path_id] as usize;
    //    let end = node_table.ts[i][path_id+1] as usize;
    //    for j in start..end {
    //        let sid = node_table.T[i][j] as usize;
    //        if last[sid] != path_id {
    //            countable[sid] += 1;
    //            last[sid] = path_id;
    //        }
    //    }
    //}

    fn count_nodes(
        countable: &mut Vec<u32>,
        last: &mut Vec<usize>,
        node_table: &NodeTable,
        path_id: usize,
    ) {
>>>>>>> 2ec7c305
        let countable_ptr = Wrap(countable);
        let last_ptr = Wrap(last);

        // Parallel node counting
        (0..SIZE_T).into_par_iter().for_each(|i| {
            //Abacus::add_count(i, path_id, &mut countable, &mut last, &node_table);
            let start = node_table.ts[i][path_id] as usize;
            let end = node_table.ts[i][path_id + 1] as usize;
            for j in start..end {
                let sid = node_table.T[i][j] as usize;
                unsafe {
                    if last[sid] != path_id {
                        (*countable_ptr.0)[sid] += 1;
                        (*last_ptr.0)[sid] = path_id;
                    }
                }
            }
        });
    }

    pub fn construct_hist(&self) -> Vec<u32> {

        let mut hist: Vec<u32> = vec![0; self.path_segs.len()];
        for iter in self.countable.iter() {
            hist[*iter as usize] += 1;
        }
        hist
    }
}<|MERGE_RESOLUTION|>--- conflicted
+++ resolved
@@ -307,31 +307,6 @@
         }
     }
 
-<<<<<<< HEAD
-    pub fn count_nodes(
-        countable: &mut Vec<u32>, 
-        last: &mut Vec<usize>, 
-        node_table: &NodeTable, 
-        path_id: usize)
-    {
-=======
-    //pub fn add_count(
-    //    i: usize,
-    //    path_id: usize,
-    //    countable: &mut Vec<u32>,
-    //    last: &mut Vec<usize>,
-    //    node_table: &NodeTable)
-    //{
-    //    let start = node_table.ts[i][path_id] as usize;
-    //    let end = node_table.ts[i][path_id+1] as usize;
-    //    for j in start..end {
-    //        let sid = node_table.T[i][j] as usize;
-    //        if last[sid] != path_id {
-    //            countable[sid] += 1;
-    //            last[sid] = path_id;
-    //        }
-    //    }
-    //}
 
     fn count_nodes(
         countable: &mut Vec<u32>,
@@ -339,7 +314,6 @@
         node_table: &NodeTable,
         path_id: usize,
     ) {
->>>>>>> 2ec7c305
         let countable_ptr = Wrap(countable);
         let last_ptr = Wrap(last);
 
