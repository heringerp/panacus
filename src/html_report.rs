<<<<<<< HEAD
use std::collections::HashMap;
use std::{f64, fmt};
=======
use std::{collections::HashMap, str::from_utf8};
>>>>>>> 35aaa8a5

use base64::{engine::general_purpose, Engine};
use handlebars::{to_json, Handlebars, RenderError};

use itertools::Itertools;
use time::{macros::format_description, OffsetDateTime};

use crate::util::to_id;

type JsVars = HashMap<String, HashMap<String, String>>;
type RenderedHTML = Result<(String, JsVars), RenderError>;

fn combine_vars(mut a: JsVars, b: JsVars) -> JsVars {
    for (k, v) in b {
        if let Some(x) = a.get_mut(&k) {
            x.extend(v);
        }
    }
    a
}

pub struct AnalysisSection {
    pub analysis: String,
    pub run_name: String,
    pub countable: String,
    pub items: Vec<ReportItem>,
    pub id: String,
    pub table: Option<String>,
}

impl AnalysisSection {
    fn into_html(self, registry: &mut Handlebars) -> RenderedHTML {
        if !registry.has_template("analysis_tab") {
            registry
                .register_template_string("analysis_tab", from_utf8(ANALYSIS_TAB_HBS).unwrap())?;
        }
        let items = self
            .items
            .into_iter()
            .map(|x| x.into_html(registry))
            .collect::<Result<Vec<_>, _>>()?;
        let (items, mut js_objects): (Vec<_>, Vec<_>) = items.into_iter().unzip();
        if let Some(table) = &self.table {
            if !js_objects.is_empty() {
                js_objects[0].insert(
                    "tables".to_string(),
                    HashMap::from([(self.id.clone(), table.clone())]),
                );
            }
        }
        let js_objects = js_objects
            .into_iter()
            .reduce(combine_vars)
            .expect("Tab has at least one item");
        let vars = HashMap::from([
            ("id", to_json(&self.id)),
            ("analysis", to_json(&self.analysis)),
            ("run_name", to_json(&self.run_name)),
            ("countable", to_json(&self.countable)),
            ("has_table", to_json(self.table.is_some())),
            ("has_graph", to_json(true)), // TODO: real check for graph
            ("items", to_json(items)),
        ]);
        Ok((registry.render("analysis_tab", &vars)?, js_objects))
    }
}

pub const BOOTSTRAP_COLOR_MODES_JS: &[u8] = include_bytes!("../etc/color-modes.min.js");
pub const BOOTSTRAP_CSS: &[u8] = include_bytes!("../etc/bootstrap.min.css");
pub const BOOTSTRAP_JS: &[u8] = include_bytes!("../etc/bootstrap.bundle.min.js");
pub const CHART_JS: &[u8] = include_bytes!("../etc/chart.js");
<<<<<<< HEAD
pub const D3_JS: &[u8] = include_bytes!("../etc/d3.v7.min.js");
pub const D3_HEXBIN_JS: &[u8] = include_bytes!("../etc/d3-hexbin.v0.2.min.js");
pub const D3_LEGEND_JS: &[u8] = include_bytes!("../etc/d3-legend.min.js");
=======
pub const CHART_JS_MATRIX: &[u8] = include_bytes!("../etc/chartjs-chart-matrix.min.js");
>>>>>>> 35aaa8a5
pub const CUSTOM_CSS: &[u8] = include_bytes!("../etc/custom.css");
pub const CUSTOM_LIB_JS: &[u8] = include_bytes!("../etc/lib.min.js");
pub const HOOK_AFTER_JS: &[u8] = include_bytes!("../etc/hook_after.min.js");
pub const PANACUS_LOGO: &[u8] = include_bytes!("../etc/panacus-illustration-small.png");
pub const SYMBOLS_SVG: &[u8] = include_bytes!("../etc/symbols.svg");

pub const REPORT_HBS: &[u8] = include_bytes!("../hbs/report.hbs");
pub const BAR_HBS: &[u8] = include_bytes!("../hbs/bar.hbs");
pub const TREE_HBS: &[u8] = include_bytes!("../hbs/tree.hbs");
pub const TABLE_HBS: &[u8] = include_bytes!("../hbs/table.hbs");
pub const HEATMAP_HBS: &[u8] = include_bytes!("../hbs/heatmap.hbs");
pub const ANALYSIS_TAB_HBS: &[u8] = include_bytes!("../hbs/analysis_tab.hbs");
pub const REPORT_CONTENT_HBS: &[u8] = include_bytes!("../hbs/report_content.hbs");

fn get_js_objects_string(objects: JsVars) -> String {
    let mut res = String::from("{");
    for (k, v) in objects {
        res.push('"');
        res.push_str(&k);
        res.push_str("\": {");
        for (subkey, subvalue) in v {
            res.push('"');
            res.push_str(&subkey);
            res.push_str("\": ");
            res.push_str(&subvalue);
            res.push_str(", ");
        }
        res.push_str("}, ");
    }
    res.push('}');
    res
}

impl AnalysisSection {
    pub fn generate_report(
        sections: Vec<Self>,
        registry: &mut Handlebars,
        filename: &str,
    ) -> Result<String, RenderError> {
        if !registry.has_template("report") {
            registry.register_template_string("report", from_utf8(REPORT_HBS).unwrap())?;
        }

        let tree = Self::get_tree(&sections, registry)?;

        let (content, js_objects) = Self::generate_report_content(sections, registry)?;
        let mut vars = Self::get_variables();
        vars.insert("content", content);
        vars.insert("data_hook", get_js_objects_string(js_objects));
        vars.insert("fname", filename.to_string());
        vars.insert("tree", tree);
        registry.render("report", &vars)
    }

    fn get_tree(sections: &Vec<Self>, registry: &mut Handlebars) -> Result<String, RenderError> {
        let analysis_names = sections.iter().map(|x| x.analysis.clone()).unique();
        let mut analyses = Vec::new();
        for analysis_name in analysis_names {
            let run_names = sections
                .iter()
                .filter(|x| x.analysis == analysis_name)
                .map(|x| x.run_name.clone())
                .unique();
            let analysis_sections = sections
                .iter()
                .filter(|x| x.analysis == analysis_name)
                .collect::<Vec<_>>();
            let mut runs = Vec::new();
            for run_name in run_names {
                let run_sections = analysis_sections
                    .iter()
                    .filter(|x| x.run_name == run_name)
                    .collect::<Vec<_>>();
                if run_sections.is_empty() {
                    continue;
                }
                let mut countables = Vec::new();
                for section in &run_sections {
                    let content = HashMap::from([
                        ("title", to_json(&section.countable)),
                        ("id", to_json(to_id(&section.countable))),
                        ("href", to_json(&section.id)),
                    ]);
                    countables.push(to_json(content));
                }
                let run_name = run_sections
                    .first()
                    .expect("Run section has at least one run")
                    .run_name
                    .clone();
                let content = HashMap::from([
                    ("title", to_json(&run_name)),
                    ("id", to_json(to_id(&run_name))),
                    ("countables", to_json(countables)),
                ]);
                runs.push(to_json(content));
            }
            let content = HashMap::from([
                ("title", to_json(&analysis_name)),
                ("id", to_json(to_id(&analysis_name))),
                ("icon", to_json("icon-id")),
                ("runs", to_json(runs)),
            ]);
            analyses.push(to_json(content));
        }

        let mut vars = HashMap::from([("analyses", to_json(analyses))]);
        vars.insert(
            "version",
            to_json(
                option_env!("GIT_HASH")
                    .unwrap_or(env!("CARGO_PKG_VERSION"))
                    .to_string(),
            ),
        );
        let now = OffsetDateTime::now_utc();
        vars.insert(
            "timestamp",
            to_json(
                now.format(&format_description!(
                    "[year]-[month]-[day]T[hour]:[minute]:[second]Z"
                ))
                .unwrap(),
            ),
        );
        if !registry.has_template("tree") {
            registry.register_template_string("tree", from_utf8(TREE_HBS).unwrap())?;
        }
        let tree = registry.render("tree", &vars)?;
        Ok(tree)
    }

    fn get_variables() -> HashMap<&'static str, String> {
        let mut vars = HashMap::new();
        vars.insert(
            "bootstrap_color_modes_js",
            String::from_utf8_lossy(BOOTSTRAP_COLOR_MODES_JS).into_owned(),
        );
        vars.insert(
            "bootstrap_css",
            String::from_utf8_lossy(BOOTSTRAP_CSS).into_owned(),
        );
        vars.insert(
            "bootstrap_js",
            String::from_utf8_lossy(BOOTSTRAP_JS).into_owned(),
        );
        vars.insert("chart_js", String::from_utf8_lossy(CHART_JS).into_owned());
        vars.insert("d3_js", String::from_utf8_lossy(D3_JS).into_owned());
        vars.insert(
            "d3_hexbin_js",
            String::from_utf8_lossy(D3_HEXBIN_JS).into_owned(),
        );
        vars.insert(
            "d3_legend_js",
            String::from_utf8_lossy(D3_LEGEND_JS).into_owned(),
        );
        vars.insert(
            "chart_js_matrix",
            String::from_utf8_lossy(CHART_JS_MATRIX).into_owned(),
        );
        vars.insert(
            "custom_css",
            String::from_utf8_lossy(CUSTOM_CSS).into_owned(),
        );
        vars.insert(
            "custom_lib_js",
            String::from_utf8_lossy(CUSTOM_LIB_JS).into_owned(),
        );
        vars.insert(
            "hook_after_js",
            String::from_utf8_lossy(HOOK_AFTER_JS).into_owned(),
        );
        vars.insert(
            "panacus_logo",
            general_purpose::STANDARD_NO_PAD.encode(PANACUS_LOGO),
        );
        vars.insert(
            "symbols_svg",
            String::from_utf8_lossy(SYMBOLS_SVG).into_owned(),
        );
        vars
    }

    fn generate_report_content(sections: Vec<Self>, registry: &mut Handlebars) -> RenderedHTML {
        if !registry.has_template("report_content") {
            registry.register_template_string(
                "report_content",
                from_utf8(REPORT_CONTENT_HBS).unwrap(),
            )?;
        }
        let mut js_objects = Vec::new();
        let sections = sections
            .into_iter()
            .map(|s| {
                let (content, js_object) = s.into_html(registry).unwrap();
                js_objects.push(js_object);
                content
            })
            .collect::<Vec<String>>();
        let text = registry.render("report_content", &sections)?;
        let js_objects = js_objects
            .into_iter()
            .reduce(combine_vars)
            .expect("Report needs to contain at least one item");
        Ok((text, js_objects))
    }
}

pub enum ReportItem {
    Bar {
        id: String,
        name: String,
        x_label: String,
        y_label: String,
        labels: Vec<String>,
        values: Vec<f64>,
        log_toggle: bool,
    },
    MultiBar {
        id: String,
        names: Vec<String>,
        x_label: String,
        y_label: String,
        labels: Vec<String>,
        values: Vec<Vec<f64>>,
        log_toggle: bool,
    },
    Table {
        id: String,
        header: Vec<String>,
        values: Vec<Vec<String>>,
    },
<<<<<<< HEAD
    Hexbin {
        id: String,
        bins: Vec<Bin>,
        min: (u32, u32),
        max: (u32, u32),
        radius: u32,
=======
    Heatmap {
        id: String,
        name: String,
        x_labels: Vec<String>,
        y_labels: Vec<String>,
        values: Vec<Vec<f32>>,
>>>>>>> 35aaa8a5
    },
}

impl ReportItem {
    fn into_html(self, registry: &mut Handlebars) -> RenderedHTML {
        match self {
            Self::Table { id, header, values } => {
                if !registry.has_template("table") {
                    registry.register_template_string("table", from_utf8(TABLE_HBS).unwrap())?;
                }
                let data = HashMap::from([
                    ("id".to_string(), to_json(id)),
                    ("header".to_string(), to_json(header)),
                    ("values".to_string(), to_json(values)),
                ]);
                Ok((
                    registry.render("table", &data)?,
                    HashMap::from([("datasets".to_string(), HashMap::new())]),
                ))
            }
            Self::Heatmap {
                id,
                name,
                x_labels,
                y_labels,
                values,
            } => {
                if !registry.has_template("heatmap") {
                    registry
                        .register_template_string("heatmap", from_utf8(HEATMAP_HBS).unwrap())?;
                }
                let js_object = format!(
                    "new Heatmap('{}', '{}', {:?}, {:?}, {:?})",
                    id, name, x_labels, y_labels, values,
                );
                let max_scale = format!(
                    "{:.2}",
                    values
                        .iter()
                        .flatten()
                        .fold(f32::INFINITY, |a, &b| a.min(b))
                );
                let data = HashMap::from([
                    ("id".to_string(), to_json(&id)),
                    ("max".to_string(), to_json(max_scale)),
                ]);
                Ok((
                    registry.render("heatmap", &data)?,
                    HashMap::from([(
                        "datasets".to_string(),
                        HashMap::from([(id.clone(), js_object)]),
                    )]),
                ))
            }
            Self::Bar {
                id,
                name,
                x_label,
                y_label,
                labels,
                values,
                log_toggle,
            } => {
                if !registry.has_template("bar") {
                    registry.register_template_string("bar", from_utf8(BAR_HBS).unwrap())?;
                }
                let js_object = format!(
                    "new Bar('{}', '{}', '{}', '{}', {:?}, {:?}, {})",
                    id, name, x_label, y_label, labels, values, log_toggle
                );
                let data = HashMap::from([
                    ("id".to_string(), to_json(&id)),
                    ("log_toggle".to_string(), to_json(log_toggle)),
                ]);
                Ok((
                    registry.render("bar", &data)?,
                    HashMap::from([(
                        "datasets".to_string(),
                        HashMap::from([(id.clone(), js_object)]),
                    )]),
                ))
            }
            Self::MultiBar {
                id,
                names,
                x_label,
                y_label,
                labels,
                values,
                log_toggle,
            } => {
                if !registry.has_template("bar") {
                    registry.register_template_string("bar", from_utf8(BAR_HBS).unwrap())?;
                }
                let js_object = format!(
                    "new MultiBar('{}', {:?}, '{}', '{}', {:?}, {:?}, {})",
                    id, names, x_label, y_label, labels, values, log_toggle
                );
                let data = HashMap::from([
                    ("id".to_string(), to_json(&id)),
                    ("log_toggle".to_string(), to_json(log_toggle)),
                ]);
                Ok((
                    registry.render("bar", &data)?,
                    HashMap::from([(
                        "datasets".to_string(),
                        HashMap::from([(id.clone(), js_object)]),
                    )]),
                ))
            }
            Self::Hexbin {
                id,
                bins,
                min,
                max,
                radius,
            } => {
                if !registry.has_template("hexbin") {
                    registry.register_template_file("hexbin", "./hbs/hexbin.hbs")?;
                }
                let mut js_object = format!(
                    "new Hexbin('{}', {:?}, {:?}, {}, [",
                    id,
                    [min.0, min.1],
                    [max.0, max.1],
                    radius
                );
                for bin in bins {
                    let points = bin
                        .points
                        .iter()
                        .map(|(a, b)| format!("{{ x: {}, y: {} }}", a, b))
                        .join(",");
                    let points = format!("[{}]", points);
                    js_object.push_str(&format!(
                        "{{ x: {}, y: {}, points: {} }}, ",
                        bin.x, bin.y, points
                    ));
                }
                js_object.push_str("])");
                let data = HashMap::from([("id".to_string(), to_json(&id))]);
                Ok((
                    registry.render("hexbin", &data)?,
                    HashMap::from([(
                        "datasets".to_string(),
                        HashMap::from([(id.clone(), js_object)]),
                    )]),
                ))
            }
        }
    }
}

#[derive(Debug, Clone)]
pub struct Bin {
    pub points: Vec<(u32, u32)>,
    pub x: f64,
    pub y: f64,
}

impl fmt::Display for Bin {
    fn fmt(&self, f: &mut std::fmt::Formatter<'_>) -> std::fmt::Result {
        write!(
            f,
            "{{x: {}, y: {}, points: {:?} }}",
            self.x, self.y, self.points
        )
    }
}

impl Bin {
    pub fn hexbin(points: &Vec<(u32, u32)>, _radius: f64) -> Vec<Self> {
        let x_range = match points.iter().map(|el| el.0).minmax() {
            itertools::MinMaxResult::MinMax(a, b) => (a as f64, b as f64),
            _ => panic!("Need at least two values for hexbining"),
        };
        let y_range = match points.iter().map(|el| el.1).minmax() {
            itertools::MinMaxResult::MinMax(a, b) => (a as f64, b as f64),
            _ => panic!("Need at least two values for hexbining"),
        };
        let mut bins_by_id: HashMap<String, Bin> = HashMap::new();
        let radius = 20.0;
        for point in points {
            let px = (point.0 as f64 - x_range.0) / (x_range.1 - x_range.0) * (928.0 - 20.0 - 60.0)
                + 60.0;
            let px = px.round();

            let py = -(point.1 as f64 - y_range.0) / (y_range.1 - y_range.0)
                * (928.0 - 50.0 - 20.0)
                + (928.0 - 50.0);
            let py = py.round();

            //eprintln!("1: {:?}, {}, {}", point, px, py);

            let dx = 2.0 * (f64::consts::PI / 3.0).sin() * radius;
            let dy = 1.5 * radius;

            let py = py / dy;
            let mut pj = py.round() as i64;
            let px = px / dx - (pj % 2) as f64 / 2.0;
            let mut pi = px.round();
            let py1 = py - pj as f64;
            //eprintln!("2: dx: {}, dy: {}", dx, dy);
            //eprintln!("2: px: {}, py: {}", px, py);
            //eprintln!("2: pi: {}, pj: {}", pi, pj);
            //eprintln!("2: py1: {}", py1);

            if py1.abs() * 3.0 > 1.0 {
                //eprintln!("Special case");
                let px1 = px - pi;
                let pi2 = pi + (if px < py { -1.0 } else { 1.0 }) / 2.0;
                let pj2 = pj as f64 + (if py < pj as f64 { -1.0 } else { 1.0 });
                let px2 = px - pi2;
                let py2 = py - pj2;
                if px1.powi(2) + py1.powi(2) > px2.powi(2) + py2.powi(2) {
                    pi = pi2 + (if (pj % 2) == 1 { 1.0 } else { -1.0 }) / 2.0;
                    pj = pj2 as i64;
                }
            }

            let id = format!("{}-{}", pi, pj);
            if let Some(bin) = bins_by_id.get_mut(&id) {
                bin.points.push(*point);
            } else {
                let x = (pi + (pj % 2) as f64 / 2.0) * dx;
                let y = pj as f64 * dy;
                bins_by_id.insert(
                    id,
                    Self {
                        points: vec![*point],
                        x,
                        y,
                    },
                );
            }
            //eprintln!("---------------------");
        }
        bins_by_id.into_values().collect()
    }
}<|MERGE_RESOLUTION|>--- conflicted
+++ resolved
@@ -1,9 +1,5 @@
-<<<<<<< HEAD
-use std::collections::HashMap;
+use std::{collections::HashMap, str::from_utf8};
 use std::{f64, fmt};
-=======
-use std::{collections::HashMap, str::from_utf8};
->>>>>>> 35aaa8a5
 
 use base64::{engine::general_purpose, Engine};
 use handlebars::{to_json, Handlebars, RenderError};
@@ -75,13 +71,10 @@
 pub const BOOTSTRAP_CSS: &[u8] = include_bytes!("../etc/bootstrap.min.css");
 pub const BOOTSTRAP_JS: &[u8] = include_bytes!("../etc/bootstrap.bundle.min.js");
 pub const CHART_JS: &[u8] = include_bytes!("../etc/chart.js");
-<<<<<<< HEAD
 pub const D3_JS: &[u8] = include_bytes!("../etc/d3.v7.min.js");
 pub const D3_HEXBIN_JS: &[u8] = include_bytes!("../etc/d3-hexbin.v0.2.min.js");
 pub const D3_LEGEND_JS: &[u8] = include_bytes!("../etc/d3-legend.min.js");
-=======
 pub const CHART_JS_MATRIX: &[u8] = include_bytes!("../etc/chartjs-chart-matrix.min.js");
->>>>>>> 35aaa8a5
 pub const CUSTOM_CSS: &[u8] = include_bytes!("../etc/custom.css");
 pub const CUSTOM_LIB_JS: &[u8] = include_bytes!("../etc/lib.min.js");
 pub const HOOK_AFTER_JS: &[u8] = include_bytes!("../etc/hook_after.min.js");
@@ -314,21 +307,19 @@
         header: Vec<String>,
         values: Vec<Vec<String>>,
     },
-<<<<<<< HEAD
     Hexbin {
         id: String,
         bins: Vec<Bin>,
         min: (u32, u32),
         max: (u32, u32),
         radius: u32,
-=======
+    },
     Heatmap {
         id: String,
         name: String,
         x_labels: Vec<String>,
         y_labels: Vec<String>,
         values: Vec<Vec<f32>>,
->>>>>>> 35aaa8a5
     },
 }
 
@@ -521,8 +512,6 @@
                 + (928.0 - 50.0);
             let py = py.round();
 
-            //eprintln!("1: {:?}, {}, {}", point, px, py);
-
             let dx = 2.0 * (f64::consts::PI / 3.0).sin() * radius;
             let dy = 1.5 * radius;
 
@@ -531,13 +520,8 @@
             let px = px / dx - (pj % 2) as f64 / 2.0;
             let mut pi = px.round();
             let py1 = py - pj as f64;
-            //eprintln!("2: dx: {}, dy: {}", dx, dy);
-            //eprintln!("2: px: {}, py: {}", px, py);
-            //eprintln!("2: pi: {}, pj: {}", pi, pj);
-            //eprintln!("2: py1: {}", py1);
 
             if py1.abs() * 3.0 > 1.0 {
-                //eprintln!("Special case");
                 let px1 = px - pi;
                 let pi2 = pi + (if px < py { -1.0 } else { 1.0 }) / 2.0;
                 let pj2 = pj as f64 + (if py < pj as f64 { -1.0 } else { 1.0 });
@@ -564,7 +548,6 @@
                     },
                 );
             }
-            //eprintln!("---------------------");
         }
         bins_by_id.into_values().collect()
     }
