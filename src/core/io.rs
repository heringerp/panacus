--- conflicted
+++ resolved
@@ -2,19 +2,14 @@
 
 use rustc_hash::FxHashMap;
 use std::collections::HashMap;
-<<<<<<< HEAD
-use std::io::{BufReader, Read, BufRead};
-=======
-use std::error::Error;
-use std::io::{BufRead, Read, BufReader};
->>>>>>> e7279768
+use std::io::{BufRead, BufReader, Read};
 use std::str::{self, FromStr};
 
 /* crate use */
 use quick_csv::Csv;
 
 //use rayon::iter::{IntoParallelIterator, ParallelIterator};
-use super::{Abacus, CoverageThreshold, Node, NodeTable, PathSegment, Prep, Wrap, SIZE_T};
+use super::{Abacus, CoverageThreshold, NodeTable, PathSegment, Prep, Wrap, SIZE_T};
 use rayon::prelude::*;
 use std::sync::{Arc, Mutex};
 
@@ -83,9 +78,7 @@
     res
 }
 
-pub fn parse_groups<R: Read>(
-    data: &mut BufReader<R>,
-) -> FxHashMap<PathSegment, String> {
+pub fn parse_groups<R: Read>(data: &mut BufReader<R>) -> FxHashMap<PathSegment, String> {
     let mut res = FxHashMap::default();
 
     let reader = Csv::from_reader(data)
@@ -153,25 +146,6 @@
     res
 }
 
-<<<<<<< HEAD
-=======
-pub fn count_pw_lines(pathfile: &str) -> Result<usize, Box<dyn Error>> {
-    //let mut streams = HashMap::new();
-    let mut br = BufReader::new(std::fs::File::open(pathfile)?);
-    let mut buf = vec![];
-    let mut count: usize = 0;
-    while br.read_until(b'\n', &mut buf).unwrap_or(0) > 0 {
-        //println!("{}", str::from_utf8(&buf).unwrap());
-        if buf[0] == b'W' || buf[0] == b'P' {
-            count += 1;
-        }
-        buf.clear();
-    }
-
-    Ok(count)
-}
-
->>>>>>> e7279768
 pub fn parse_walk_identifier<'a>(data: &'a [u8]) -> (PathSegment, &'a [u8]) {
     let mut six_col: Vec<&str> = Vec::with_capacity(6);
 
@@ -208,11 +182,7 @@
     data: &[u8],
     node2id: &HashMap<Vec<u8>, u32>,
     node_table: &mut NodeTable,
-<<<<<<< HEAD
-    num_path: usize,
-=======
     num_walk: usize,
->>>>>>> e7279768
 ) {
     let mut it = data.iter();
     let end = it
@@ -221,36 +191,38 @@
 
     log::debug!("parsing path sequences of size {}..", end);
 
-<<<<<<< HEAD
-    let mut nnodes = 0;
-=======
     let T_ptr = Wrap(&mut node_table.T);
     let ts_ptr = Wrap(&mut node_table.ts);
 
-    let mut mutex_vec: Vec<_> = node_table.T.iter().map(|x| Arc::new(Mutex::new(x))).collect();
->>>>>>> e7279768
-
-    data.par_split(|&x| x == b'<' || x == b'>').for_each( |node| { // Parallel
-    //path_data.split(|&x| x == b',').for_each( |node| {  // Sequential
-        if let Some(sid) = node2id.get(&node[0..node.len()]) {
-            let sid = *sid;
-            let idx = (sid as usize)%SIZE_T;
-
-            if let Ok(lock) = mutex_vec[idx].lock() {
-                unsafe{
-                    (*T_ptr.0)[idx].push(sid);
-                    (*ts_ptr.0)[idx][num_walk+1] += 1;
+    let mut mutex_vec: Vec<_> = node_table
+        .T
+        .iter()
+        .map(|x| Arc::new(Mutex::new(x)))
+        .collect();
+
+    data.par_split(|&x| x == b'<' || x == b'>')
+        .for_each(|node| {
+            // Parallel
+            //path_data.split(|&x| x == b',').for_each( |node| {  // Sequential
+            if let Some(sid) = node2id.get(&node[0..node.len()]) {
+                let sid = *sid;
+                let idx = (sid as usize) % SIZE_T;
+
+                if let Ok(lock) = mutex_vec[idx].lock() {
+                    unsafe {
+                        (*T_ptr.0)[idx].push(sid);
+                        (*ts_ptr.0)[idx][num_walk + 1] += 1;
+                    }
                 }
+                //Sequential
+                //node_table.T[idx].push(sid);
+                //node_table.ts[idx][num_path+1] += 1;
             }
-            //Sequential
-            //node_table.T[idx].push(sid);
-            //node_table.ts[idx][num_path+1] += 1;
-        }
-    });
+        });
 
     // Compute prefix sum
     for i in 0..SIZE_T {
-        node_table.ts[i][num_walk+1] += node_table.ts[i][num_walk];
+        node_table.ts[i][num_walk + 1] += node_table.ts[i][num_walk];
     }
 }
 
@@ -290,38 +262,41 @@
 
     log::debug!("parsing path sequences of size {}..", end);
 
-<<<<<<< HEAD
-    let mut nnodes = 0;
-=======
     let num_path = num_path as usize;
     let T_ptr = Wrap(&mut node_table.T);
     let ts_ptr = Wrap(&mut node_table.ts);
 
-    let mut mutex_vec: Vec<_> = node_table.T.iter().map(|x| Arc::new(Mutex::new(x))).collect();
->>>>>>> e7279768
-
-    data.par_split(|&x| x == b',').for_each( |node| { // Parallel
-    //path_data.split(|&x| x == b',').for_each( |node| {  // Sequential
-        let sid = *node2id.get(&node[0..node.len()-1]).unwrap();
+    let mut mutex_vec: Vec<_> = node_table
+        .T
+        .iter()
+        .map(|x| Arc::new(Mutex::new(x)))
+        .collect();
+
+    data[..end].par_split(|&x| x == b',').for_each(|node| {
+        // Parallel
+        //path_data.split(|&x| x == b',').for_each( |node| {  // Sequential
+        let sid = *node2id.get(&node[0..node.len() - 1]).expect(&format!(
+            "unknown node {}",
+            &str::from_utf8(node).unwrap()[..]
+        ));
         let o = node[node.len() - 1];
         assert!(
             o == b'-' || o == b'+',
             "unknown orientation of segment {}",
             str::from_utf8(&node).unwrap()
         );
-        let idx = (sid as usize)%SIZE_T;
-        
+        let idx = (sid as usize) % SIZE_T;
+
         if let Ok(lock) = mutex_vec[idx].lock() {
-            unsafe{
+            unsafe {
                 (*T_ptr.0)[idx].push(sid);
-                (*ts_ptr.0)[idx][num_path+1] += 1;
+                (*ts_ptr.0)[idx][num_path + 1] += 1;
             }
         }
 
         //Sequential
         //node_table.T[idx].push(sid);
         //node_table.ts[idx][num_path+1] += 1;
-
     });
 
     // Compute prefix sum
@@ -332,10 +307,7 @@
     log::debug!("..done");
 }
 
-pub fn parse_gfa_nodecount<R: Read>(
-    data: &mut BufReader<R>,
-    prep: &Prep,
-) -> NodeTable {
+pub fn parse_gfa_nodecount<R: Read>(data: &mut BufReader<R>, prep: &Prep) -> NodeTable {
     let mut node_table = NodeTable::new(prep.path_segments.len());
     let mut path_segs: Vec<PathSegment> = vec![];
 
@@ -367,7 +339,7 @@
 pub fn preprocessing<R: Read>(data: &mut BufReader<R>) -> Prep {
     let mut node_count = 0;
     let mut node2id: HashMap<Vec<u8>, u32> = HashMap::default();
-    let mut paths: Vec<Group> = Vec::new();
+    let mut paths: Vec<PathSegment> = Vec::new();
 
     let mut buf = vec![];
     while data.read_until(b'\n', &mut buf).unwrap_or(0) > 0 {
@@ -454,7 +426,6 @@
 //
 //    walk
 //}
-
 
 //pub fn count_path_walk_lines(data: &mut dyn Read) -> usize {
 //    let mut count = 0;
