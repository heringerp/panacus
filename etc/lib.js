/*!
  * Panacus JS library
  */

const PCOLORS = ['#f77189', '#bb9832', '#50b131', '#36ada4', '#3ba3ec', '#e866f4'];

class Bar {
    constructor(id, name, x_label, y_label, labels, values, log_toggle) {
        this.id = id;
        this.name = name;
        this.x_label = x_label;
        this.y_label = y_label;
        this.labels = labels;
        this.values = values;
        this.log_toggle = log_toggle;
    }
}

class MultiBar {
    constructor(id, names, x_label, y_label, labels, values, log_toggle) {
        this.id = id;
        this.names = names;
        this.x_label = x_label;
        this.y_label = y_label;
        this.labels = labels;
        this.values = values;
        this.log_toggle = log_toggle;
    }
}

<<<<<<< HEAD
class Hexbin {
    constructor(id, min, max, radius, bins) {
        this.id = id;
        this.min = min;
        this.max = max;
        this.radius = radius;
        console.time('bin');
        this.bins = bins.map(function (el) {
            var bin = el.points;
            bin.x = el.x;
            bin.y = el.y;
            return bin;
        });
        console.timeEnd('bin');
=======
class Heatmap {
    constructor(id, name, x_labels, y_labels, values) {
        this.id = id;
        this.name = name;
        this.x_labels = x_labels;
        this.y_labels = y_labels;
        this.values = values;
>>>>>>> 35aaa8a5
    }
}

function buildPlotDownload(chart, obj, prefix) {
    document.getElementById('btn-download-plot-' + obj).onclick = function() {
        var a = document.createElement('a');
        a.href = chart.toBase64Image();
        a.download = prefix + '_' + obj + '.png';
        a.click();
    };
}

function buildTableDownload(table, id, prefix) {
    document.getElementById('btn-download-table-' + id).onclick = function() {
        let blob = new Blob([table], {type: 'text/plain'});
        var a = document.createElement('a');
        a.href = URL.createObjectURL(blob);
        a.download = prefix + '_table.tsv';
        a.click();
    };
}

function buildLogToggle(chart, name) {
    document.getElementById('btn-logscale-plot-' + name).addEventListener('change', function(event) {
        if (event.currentTarget.checked) {
            chart.options.scales.y.type = 'logarithmic';
        } else {
            chart.options.scales.y.type = 'linear';
        }
        chart.update();
    });
}

function getColor(value, zero) {
    const corrected = (value - zero) / (1.0 - zero);
    const flipped = 1.0 - corrected;
    const r = 255.0 - flipped * (255.0 - 179.0);
    const g = 255.0 - flipped * 255.0;
    const b = 255.0 - flipped * 255.0;
    const text = 'rgb(' + r + ',' + g + ',' + b + ')';
    return text;
}

function buildColorSlider(chart, name) {
    document.getElementById('btn-colorscale-' + name).addEventListener('change', function(event) {
        chart.data.datasets[0].backgroundColor = (context) => {
            const value = context.dataset.data[context.dataIndex].v;
            return getColor(value, event.currentTarget.value)
        };
        chart.options.plugins.tooltip.callbacks = {
            title() {
                return '';
            },
            label(context) {
                const v = context.dataset.data[context.dataIndex];
                return [v.x_label + ' - ', v.y_label + ':', v.v];
            }
        }
        chart.update();
    });
}<|MERGE_RESOLUTION|>--- conflicted
+++ resolved
@@ -28,7 +28,6 @@
     }
 }
 
-<<<<<<< HEAD
 class Hexbin {
     constructor(id, min, max, radius, bins) {
         this.id = id;
@@ -42,8 +41,9 @@
             bin.y = el.y;
             return bin;
         });
-        console.timeEnd('bin');
-=======
+    }
+}
+
 class Heatmap {
     constructor(id, name, x_labels, y_labels, values) {
         this.id = id;
@@ -51,7 +51,6 @@
         this.x_labels = x_labels;
         this.y_labels = y_labels;
         this.values = values;
->>>>>>> 35aaa8a5
     }
 }
 
